--- conflicted
+++ resolved
@@ -228,16 +228,11 @@
 #ifdef WITH_NETWORK_ISOLATOR
     {"network/port_mapping", &PortMappingIsolatorProcess::create},
 #endif
-<<<<<<< HEAD
 #else // !__WINDOWS__
     { "windows/cpu", &WindowsCpuIsolatorProcess::create },
-    { "filesystem/windows", &WindowsFilesystemIsolatorProcess::create }
-#endif // !__WINDOWS__
-=======
-#else
-    {"windows/mem", &WindowsMemIsolatorProcess::create},
+    { "filesystem/windows", &WindowsFilesystemIsolatorProcess::create },
+    {"windows/mem", &WindowsMemIsolatorProcess::create}
 #endif // __WINDOWS__
->>>>>>> 9cb19e7e
   };
 
   vector<Owned<Isolator>> isolators;
